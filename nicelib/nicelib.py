--- conflicted
+++ resolved
@@ -564,12 +564,7 @@
         if test_mode_is('run'):
             _contingent_libs.append(cls)
 
-<<<<<<< HEAD
         return cls
-=======
-    def __dir__(self):
-        return list(self.__dict__.keys()) + self._dir_lib
->>>>>>> 19e28fa5
 
     @classmethod
     def __new_replay__(metacls, clsname, bases, orig_classdict):
@@ -590,7 +585,7 @@
         return value
 
     def __dir__(self):
-        return super(LibMeta, self).__dir__() + self._dir_lib
+        return list(self.__dict__.keys()) + self._dir_lib
 
     @staticmethod
     def _create_mro_lookup(classdict, bases):
